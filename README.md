--- conflicted
+++ resolved
@@ -2,22 +2,6 @@
 <strong><h2>無名の主页 </h2></strong>
 一个小主页，原来的看够了，重新弄一个
 </p>
-
-<details>
-<summary>更新日志</summary>
-<<<<<<< HEAD
-
-=======
-  
->>>>>>> 99e2d68e
-**V1.2.0（2021.09.27）**
-
-- 新增 点击左侧简介弹出更多页面
-- 新增 时间胶囊 （ 时光进度条 ）
-- 优化 移动端动画及细节
-- 修复 星期进度条显示错误
-
-</details>
 
 ### 功能
 
